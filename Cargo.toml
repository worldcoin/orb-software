--- conflicted
+++ resolved
@@ -129,12 +129,8 @@
 p256 = "0.13.2"
 pkg-config = "0.3.32"
 rand = "0.8"
-<<<<<<< HEAD
 regex = "1.11.2"
-reqwest = { version = "=0.12.12", default-features = false, features = [
-=======
 reqwest = { version = "0.12.24", default-features = false, features = [
->>>>>>> a807c0de
 	"rustls-tls",
 	"stream",
 ] }
