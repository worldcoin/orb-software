--- conflicted
+++ resolved
@@ -31,9 +31,6 @@
         .await?;
 
     let (connection_success, network) = if wifi.join_now {
-<<<<<<< HEAD
-        let network = connd.connect_to_wifi(wifi.ssid).await.ok();
-=======
         let network = connd::connect_to_wifi_and_wait_for_internet(
             &connd,
             &wifi.ssid,
@@ -44,7 +41,6 @@
 
         ctx.force_relay_reconnect().await?;
 
->>>>>>> 4d3c2035
         (Some(network.is_some()), network)
     } else {
         (None, None)
