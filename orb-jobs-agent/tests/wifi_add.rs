use chrono::Utc;
use common::{fake_connd::MockConnd, fixture::JobAgentFixture};
use mockall::predicate::eq;
<<<<<<< HEAD
use orb_connd_dbus::{AccessPoint, AccessPointCapabilities};
=======
use orb_connd_dbus::{AccessPoint, AccessPointCapabilities, ConnectionState};
>>>>>>> 4d3c2035
use orb_jobs_agent::shell::Host;
use serde_json::{self, json};
use zbus::fdo;

mod common;

#[tokio::test]
async fn it_adds_a_wifi_network() {
    // Arrange
    let fx = JobAgentFixture::new().await;

    let mut connd = MockConnd::new();
    connd.expect_add_wifi_profile().once().return_const(Ok(()));

    fx.program().shell(Host).connd(connd).spawn().await;

    let req = json!({
        "ssid": "default with with space",
        "sec": "Wpa2Psk",
        "pwd": "12345678"
    });

    // Act
    fx.enqueue_job(format!("wifi_add {req}"))
        .await
        .wait_for_completion()
        .await;

    // Assert
    let expected = json!({ "connection_success": null, "network": null });

    let result = fx.execution_updates.read().await;
    let actual: serde_json::Value = serde_json::from_str(&result[0].std_out).unwrap();

    assert_eq!(expected, actual);
}

#[tokio::test]
async fn it_adds_and_connects_to_a_wifi_network() {
    // Arrange
    let fx = JobAgentFixture::new().await;

    let expected = AccessPoint {
        ssid: "bla".into(),
        bssid: "ble".into(),
        is_saved: true,
        freq_mhz: 1234,
        max_bitrate_kbps: 1234,
        strength_pct: 12,
        last_seen: Utc::now().to_rfc3339(),
        mode: "idk".into(),
        capabilities: AccessPointCapabilities::default(),
        sec: "Wpa2Psk".into(),
        is_active: true,
    };

    let returning = expected.clone();
    let mut connd = MockConnd::new();
    connd.expect_add_wifi_profile().once().return_const(Ok(()));
    connd
        .expect_connect_to_wifi()
        .with(eq("default wifi with space".to_string()))
        .once()
        .returning(move |_| Ok(returning.clone()));
<<<<<<< HEAD
=======
    connd
        .expect_connection_state()
        .return_const(Ok(ConnectionState::Connected));
>>>>>>> 4d3c2035

    fx.program().shell(Host).connd(connd).spawn().await;

    let req = json!({
        "ssid": "default wifi with space",
        "sec": "Wpa3Sae",
        "pwd": "12345678",
        "join_now": true,
    });

    // Act
    fx.enqueue_job(format!("wifi_add {req}"))
        .await
        .wait_for_completion()
        .await;

    // Assert
    let expected = json!({ "connection_success": true, "network": expected.clone() });

    let result = fx.execution_updates.read().await;
    let actual: serde_json::Value = serde_json::from_str(&result[0].std_out).unwrap();

    assert_eq!(expected, actual);
}

#[cfg_attr(target_os = "macos", test_with::no_env(GITHUB_ACTIONS))]
#[tokio::test]
async fn it_adds_and_fails_to_connect_to_a_wifi_network() {
    // Arrange
    let fx = JobAgentFixture::new().await;

    let mut connd = MockConnd::new();
    connd.expect_add_wifi_profile().once().return_const(Ok(()));
    connd
        .expect_connect_to_wifi()
        .once()
        .returning(|_| Err(fdo::Error::Failed("oh bollocks".into())));

    fx.program().shell(Host).connd(connd).spawn().await;

    let req = json!({
        "ssid": "default wifi with space",
        "sec": "Wpa2Psk",
        "pwd": "12345678",
        "join_now": true,
        "hidden": false,
    });

    // Act
    fx.enqueue_job(format!("wifi_add {req}"))
        .await
        .wait_for_completion()
        .await;

    // Assert
    let expected = json!({ "connection_success": false, "network": null });

    let result = fx.execution_updates.read().await;
    let actual: serde_json::Value = serde_json::from_str(&result[0].std_out).unwrap();

    assert_eq!(expected, actual);
}<|MERGE_RESOLUTION|>--- conflicted
+++ resolved
@@ -1,11 +1,7 @@
 use chrono::Utc;
 use common::{fake_connd::MockConnd, fixture::JobAgentFixture};
 use mockall::predicate::eq;
-<<<<<<< HEAD
-use orb_connd_dbus::{AccessPoint, AccessPointCapabilities};
-=======
 use orb_connd_dbus::{AccessPoint, AccessPointCapabilities, ConnectionState};
->>>>>>> 4d3c2035
 use orb_jobs_agent::shell::Host;
 use serde_json::{self, json};
 use zbus::fdo;
@@ -70,12 +66,9 @@
         .with(eq("default wifi with space".to_string()))
         .once()
         .returning(move |_| Ok(returning.clone()));
-<<<<<<< HEAD
-=======
     connd
         .expect_connection_state()
         .return_const(Ok(ConnectionState::Connected));
->>>>>>> 4d3c2035
 
     fx.program().shell(Host).connd(connd).spawn().await;
 
