use color_eyre::Result;
use common::{fake_orb::FakeOrb, fixture::JobAgentFixture};
use orb_jobs_agent::shell::Shell;
use orb_relay_messages::jobs::v1::JobExecutionStatus;
use std::{sync::Arc, time::Duration};
use tokio::{fs, sync::Mutex, time};

mod common;

// No docker in macos on github
#[cfg_attr(target_os = "macos", test_with::no_env(GITHUB_ACTIONS))]
#[tokio::test]
async fn it_reboots() {
    // Arrange
<<<<<<< HEAD
    let fx = JobAgentFixture::new().await;
    let program_handle = fx.program().shell(FakeOrb::new().await).spawn().await;
=======
    let mut fx = JobAgentFixture::new().await;

    // Create os-release file with Diamond platform (reboot is disabled for Pearl)
    let os_release_path = fx.settings.store_path.join("os-release");
    let os_release_content = r#"PRETTY_NAME="Test Orb OS"
ORB_OS_RELEASE_TYPE=dev
ORB_OS_PLATFORM_TYPE=diamond
ORB_OS_EXPECTED_MAIN_MCU_VERSION=v3.0.15
ORB_OS_EXPECTED_SEC_MCU_VERSION=v3.0.15"#;
    fs::write(&os_release_path, os_release_content)
        .await
        .unwrap();
    fx.settings.os_release_path = os_release_path;

    let program_handle = fx.spawn_program(FakeOrb::new().await);
>>>>>>> 1edd15b9

    let reboot_lockfile = fx.settings.store_path.join("reboot.lock");

    // 1. Executes command, creates pending reboot lockfile
    let ticket = fx.enqueue_job("reboot").await;
    time::sleep(Duration::from_secs(1)).await;

    // Assert
    let jobs = fx.execution_updates.read().await;
    let actual = jobs.first().unwrap();

    let pending_execution_id = fs::read_to_string(&reboot_lockfile).await.unwrap();

    assert_eq!(ticket.exec_id, pending_execution_id);
    assert_eq!(actual.std_out, "rebooting\n");
    assert_eq!(actual.status, JobExecutionStatus::InProgress as i32);

    // 2. Simulate Orb Reboot
    program_handle.stop().await;
    fx.program().shell(FakeOrb::new().await).spawn().await;

    // 3. Receive command from backend, finish execution -- lockfile should be removed
    fx.enqueue_job_with_id("reboot", ticket.exec_id)
        .await
        .wait_for_completion()
        .await;

    // Assert
    let jobs = fx.execution_updates.read().await;
    let last_progress = &jobs[jobs.len() - 2];
    let success = &jobs[jobs.len() - 1];

    assert!(!fs::try_exists(reboot_lockfile).await.unwrap());
    assert_eq!(success.status, JobExecutionStatus::Succeeded as i32);
    assert_eq!(last_progress.status, JobExecutionStatus::InProgress as i32);
    assert_eq!(last_progress.std_out, "rebooted");
}

#[tokio::test]
async fn reboot_commands_are_executed_after_lockfile() {
    // This test verifies the critical ordering issue mentioned in the code review:
    // The reboot commands (orb-mcu-util + shutdown) must be executed AFTER
    // the lockfile is written and progress is sent.

    #[derive(Clone, Debug)]
    struct CommandTracker {
        commands: Arc<Mutex<Vec<String>>>,
        lockfile_path: Arc<Mutex<Option<String>>>,
    }

    impl CommandTracker {
        fn new() -> Self {
            Self {
                commands: Arc::new(Mutex::new(Vec::new())),
                lockfile_path: Arc::new(Mutex::new(None)),
            }
        }

        async fn set_lockfile_path(&self, path: String) {
            *self.lockfile_path.lock().await = Some(path);
        }

        async fn commands(&self) -> Vec<String> {
            self.commands.lock().await.clone()
        }
    }

    #[async_trait::async_trait]
    impl Shell for CommandTracker {
        async fn exec(&self, cmd: &[&str]) -> Result<tokio::process::Child> {
            let cmd_str = cmd.join(" ");

            // Before executing reboot commands, check if lockfile exists
            if cmd_str.contains("orb-mcu-util") && cmd_str.contains("reboot") {
                if let Some(ref lockfile) = *self.lockfile_path.lock().await {
                    let exists = fs::try_exists(lockfile).await.unwrap_or(false);
                    self.commands
                        .lock()
                        .await
                        .push(format!("lockfile_exists={exists} before {cmd_str}"));
                }
            }

            self.commands.lock().await.push(cmd_str);

            // Simulate success
            Ok(tokio::process::Command::new("true")
                .stdout(std::process::Stdio::piped())
                .stderr(std::process::Stdio::piped())
                .spawn()?)
        }
    }

    let mut fx = JobAgentFixture::new().await;

    // Create os-release file with Diamond platform (reboot is disabled for Pearl)
    let os_release_path = fx.settings.store_path.join("os-release");
    let os_release_content = r#"PRETTY_NAME="Test Orb OS"
ORB_OS_RELEASE_TYPE=dev
ORB_OS_PLATFORM_TYPE=diamond
ORB_OS_EXPECTED_MAIN_MCU_VERSION=v3.0.15
ORB_OS_EXPECTED_SEC_MCU_VERSION=v3.0.15"#;
    fs::write(&os_release_path, os_release_content)
        .await
        .unwrap();
    fx.settings.os_release_path = os_release_path;

    let tracker = CommandTracker::new();
    let reboot_lockfile = fx.settings.store_path.join("reboot.lock");
    tracker
        .set_lockfile_path(reboot_lockfile.to_string_lossy().to_string())
        .await;

    let _program_handle = fx.program().shell(tracker.clone()).spawn().await;

    // Execute reboot command
    fx.enqueue_job("reboot").await;
    time::sleep(Duration::from_secs(1)).await;

    // Verify reboot commands were executed
    let commands = tracker.commands().await;

    // Find the reboot commands
    let has_mcu_reboot = commands.iter().any(|cmd| {
        cmd.contains("orb-mcu-util") && cmd.contains("reboot") && cmd.contains("orb")
    });
    let has_shutdown = commands
        .iter()
        .any(|cmd| cmd.contains("shutdown") && cmd.contains("now"));

    assert!(
        has_mcu_reboot,
        "Should call orb-mcu-util reboot. Commands: {commands:?}"
    );
    assert!(
        has_shutdown,
        "Should call shutdown now. Commands: {commands:?}"
    );

    // Verify order: mcu-util before shutdown
    let mcu_idx = commands
        .iter()
        .position(|cmd| cmd.contains("orb-mcu-util"))
        .unwrap();
    let shutdown_idx = commands
        .iter()
        .position(|cmd| cmd.contains("shutdown"))
        .unwrap();
    assert!(
        mcu_idx < shutdown_idx,
        "orb-mcu-util should be called before shutdown"
    );

    // CRITICAL: Verify lockfile existed when reboot commands were executed
    let lockfile_check = commands
        .iter()
        .find(|cmd| cmd.contains("lockfile_exists") && cmd.contains("orb-mcu-util"));

    assert!(
        lockfile_check.is_some() && lockfile_check.unwrap().contains("lockfile_exists=true"),
        "Lockfile should exist before reboot commands are executed. Commands: {commands:?}"
    );
}

// No docker in macos on github
#[cfg_attr(target_os = "macos", test_with::no_env(GITHUB_ACTIONS))]
#[tokio::test]
async fn reboot_blocked_on_pearl() {
    // This test verifies that reboot command is blocked on Pearl devices
    let mut fx = JobAgentFixture::new().await;

    // Create os-release file with Pearl platform
    let os_release_path = fx.settings.store_path.join("os-release");
    let os_release_content = r#"PRETTY_NAME="Test Orb OS"
ORB_OS_RELEASE_TYPE=dev
ORB_OS_PLATFORM_TYPE=pearl
ORB_OS_EXPECTED_MAIN_MCU_VERSION=v3.0.15
ORB_OS_EXPECTED_SEC_MCU_VERSION=v3.0.15"#;
    fs::write(&os_release_path, os_release_content)
        .await
        .unwrap();
    fx.settings.os_release_path = os_release_path;

    let _program_handle = fx.spawn_program(FakeOrb::new().await);

    // Execute reboot command
    fx.enqueue_job("reboot").await.wait_for_completion().await;

    // Assert that command failed with unsupported status
    let jobs = fx.execution_updates.read().await;
    let result = jobs.first().unwrap();

    let status = JobExecutionStatus::try_from(result.status).unwrap();
    assert_eq!(
        status,
        JobExecutionStatus::FailedUnsupported,
        "Reboot should be unsupported on Pearl devices"
    );
    assert!(
        result.std_err.contains("not supported on Pearl"),
        "Error message should mention Pearl: {}",
        result.std_err
    );
}<|MERGE_RESOLUTION|>--- conflicted
+++ resolved
@@ -12,10 +12,6 @@
 #[tokio::test]
 async fn it_reboots() {
     // Arrange
-<<<<<<< HEAD
-    let fx = JobAgentFixture::new().await;
-    let program_handle = fx.program().shell(FakeOrb::new().await).spawn().await;
-=======
     let mut fx = JobAgentFixture::new().await;
 
     // Create os-release file with Diamond platform (reboot is disabled for Pearl)
@@ -30,8 +26,7 @@
         .unwrap();
     fx.settings.os_release_path = os_release_path;
 
-    let program_handle = fx.spawn_program(FakeOrb::new().await);
->>>>>>> 1edd15b9
+    let program_handle = fx.program().shell(FakeOrb::new().await).spawn().await;
 
     let reboot_lockfile = fx.settings.store_path.join("reboot.lock");
 
