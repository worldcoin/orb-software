--- conflicted
+++ resolved
@@ -1,11 +1,7 @@
 use chrono::Utc;
 use common::{fake_connd::MockConnd, fixture::JobAgentFixture};
 use mockall::predicate::eq;
-<<<<<<< HEAD
-use orb_connd_dbus::{AccessPoint, AccessPointCapabilities};
-=======
 use orb_connd_dbus::{AccessPoint, AccessPointCapabilities, ConnectionState};
->>>>>>> 4d3c2035
 use orb_jobs_agent::shell::Host;
 use orb_relay_messages::jobs::v1::JobExecutionStatus;
 
@@ -37,13 +33,10 @@
         .with(eq("ssid name with space".to_string()))
         .once()
         .returning(move |_| Ok(returning.clone()));
-<<<<<<< HEAD
-=======
 
     connd
         .expect_connection_state()
         .return_const(Ok(ConnectionState::Connected));
->>>>>>> 4d3c2035
 
     fx.program().shell(Host).connd(connd).spawn().await;
 
