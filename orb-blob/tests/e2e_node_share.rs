use async_tempfile::TempFile;
use fixture::Fixture;
use iroh::SecretKey;
use reqwest::{Client, StatusCode};
use serde_json::json;
use std::time::Duration;
use tokio::fs;

mod fixture;

#[tokio::test]
<<<<<<< HEAD
=======
#[ignore = "fails lmao"]
>>>>>>> a86d91f6
async fn it_shares_files_across_nodes() {
    tracing_subscriber::fmt::init();
    tracing::info!("foo");
    // Arrange
    let upload_fx_key =
        SecretKey::from_bytes("a".repeat(32).as_bytes().try_into().unwrap());

    let download_fx_key =
        SecretKey::from_bytes("z".repeat(32).as_bytes().try_into().unwrap());

    let well_known_nodes = vec![upload_fx_key.public(), download_fx_key.public()];

    let upload_fx = Fixture::builder()
        .secret_key(upload_fx_key)
        .well_known_nodes(well_known_nodes.clone())
        .build()
        .await;

    let download_fx = Fixture::builder()
        .secret_key(download_fx_key)
        .min_peer_req(1)
        .well_known_nodes(well_known_nodes)
        .peer_listen_timeout(Duration::from_secs(5))
        .build()
        .await;

    let upload_file = TempFile::new().await.unwrap();
    let upload_file_path = upload_file.file_path().to_str().unwrap();
    let expected = "wubalubadubdub";
    fs::write(upload_file_path, expected).await.unwrap();

    let download_file = TempFile::new().await.unwrap();
    let download_file_path = download_file.file_path().to_str().unwrap();

    let client = Client::new();

    // Upload
    let res = client
        .post(format!("http://{}/blob", upload_fx.addr))
        .json(&json!({ "path": upload_file_path }))
        .send()
        .await
        .unwrap();

    let status = res.status();
    let uploaded_hash = res.text().await.unwrap();
    assert_eq!(status, StatusCode::CREATED);

    // Download
    let res = client
        .post(format!("http://{}/download", download_fx.addr))
        .json(&json!({ "hash": uploaded_hash, "download_path": download_file_path }))
        .send()
        .await
        .unwrap();

    let actual = fs::read(download_file_path).await.unwrap();
    let actual = String::from_utf8(actual).unwrap();

    assert_eq!(res.status(), StatusCode::CREATED);
    assert_eq!(actual, expected);
}<|MERGE_RESOLUTION|>--- conflicted
+++ resolved
@@ -9,10 +9,6 @@
 mod fixture;
 
 #[tokio::test]
-<<<<<<< HEAD
-=======
-#[ignore = "fails lmao"]
->>>>>>> a86d91f6
 async fn it_shares_files_across_nodes() {
     tracing_subscriber::fmt::init();
     tracing::info!("foo");
