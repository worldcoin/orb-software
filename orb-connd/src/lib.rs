<<<<<<< HEAD
use color_eyre::eyre::{ContextCompat, Result};
use derive_more::Display;
use key_material::KeyMaterial;
use modem_manager::ModemManager;
use network_manager::NetworkManager;
use orb_info::orb_os_release::OrbOsRelease;
use service::ConndService;
use statsd::StatsdClient;
use std::time::Duration;
use std::{path::Path, sync::Arc};
use tokio::{
    fs::{self},
    task::JoinHandle,
};
use tokio::{task, time};
use tracing::error;
use tracing::info;
=======
use color_eyre::{
    eyre::{self, Context, OptionExt},
    Result,
};
use derive_more::Display;
use num_derive::{FromPrimitive, ToPrimitive};
use num_traits::FromPrimitive as _;
use orb_secure_storage_ca::in_memory::InMemoryBackend;
use std::env::VarError;
use std::path::Path;
use std::str::FromStr;
use tokio::{fs, task::JoinHandle};
>>>>>>> 3b4fb45e

pub mod key_material;
pub mod main_daemon;
pub mod modem_manager;
pub mod network_manager;
pub mod profile_store;
pub mod service;
pub mod statsd;
pub mod telemetry;
pub mod wpa_ctrl;

<<<<<<< HEAD
mod utils;

#[bon::builder(finish_fn = run)]
pub async fn program(
    sysfs: impl AsRef<Path>,
    usr_persistent: impl AsRef<Path>,
    network_manager: NetworkManager,
    session_bus: zbus::Connection,
    os_release: OrbOsRelease,
    statsd_client: impl StatsdClient,
    modem_manager: impl ModemManager,
    connect_timeout: Duration,
    key_material: impl KeyMaterial,
) -> Result<Tasks> {
    let sysfs = sysfs.as_ref().to_path_buf();
    let modem_manager: Arc<dyn ModemManager> = Arc::new(modem_manager);

    let cap = OrbCapabilities::from_sysfs(&sysfs).await;

    info!(
        "connd starting on Orb {} {} with capabilities: {}",
        os_release.orb_os_platform_type, os_release.release_type, cap
    );

    let connd = ConndService::new(
        session_bus.clone(),
        network_manager.clone(),
        os_release.release_type,
        cap,
        connect_timeout,
        usr_persistent,
        key_material,
    )
    .await?;

    let mut tasks = vec![connd.spawn()];

    if let OrbCapabilities::CellularAndWifi = cap {
        setup_modem_bands_and_modes(&modem_manager);
    }

    tasks.extend(
        telemetry::spawn(
            network_manager,
            session_bus,
            modem_manager,
            statsd_client,
            sysfs,
            cap,
        )
        .await?,
    );

    Ok(tasks)
}

=======
mod profile_store;
mod secure_storage;
mod utils;

>>>>>>> 3b4fb45e
pub(crate) type Tasks = Vec<JoinHandle<Result<()>>>;

#[derive(Display, Debug, PartialEq, Copy, Clone)]
pub enum OrbCapabilities {
    CellularAndWifi,
    WifiOnly,
}

impl OrbCapabilities {
    pub async fn from_sysfs(sysfs: impl AsRef<Path>) -> Self {
        let sysfs = sysfs.as_ref().join("class").join("net").join("wwan0");
        if fs::metadata(&sysfs).await.is_ok() {
            OrbCapabilities::CellularAndWifi
        } else {
            OrbCapabilities::WifiOnly
        }
    }
}

pub const ENV_FORK_MARKER: &str = "ORB_CONND_FORK_MARKER";

// TODO: Instead of toplevel enum, use inventory crate to register entry points and an
// init() hook at entry point of program.
/// The complete set of worker entrypoints that could be executed instead of the regular `main`.
#[derive(Debug, FromPrimitive, ToPrimitive)]
#[repr(u8)]
pub enum EntryPoint {
    SecureStorage = 1,
}

impl EntryPoint {
    pub fn run(self) -> Result<()> {
        let rt = tokio::runtime::Builder::new_current_thread().build()?;
        // TODO(@vmenge): Have a way to control whether we use in-memory or actual
        // optee via runtime configuration (for testing and portability)
        let mut in_memory_ctx =
            orb_secure_storage_ca::in_memory::InMemoryContext::default();
        rt.block_on(match self {
            EntryPoint::SecureStorage => {
                crate::secure_storage::subprocess::entry::<InMemoryBackend>(
                    tokio::io::join(tokio::io::stdin(), tokio::io::stdout()),
                    &mut in_memory_ctx,
                )
            }
        })
    }
}

impl FromStr for EntryPoint {
    type Err = eyre::Report;

    fn from_str(s: &str) -> Result<Self, Self::Err> {
        Self::from_u8(u8::from_str(s).wrap_err("not a u8")?).ok_or_eyre("unknown id")
    }
}

pub fn maybe_fork() -> Result<()> {
    match std::env::var(ENV_FORK_MARKER) {
        Err(VarError::NotUnicode(_)) => panic!("expected unicode env var value"),
        Err(VarError::NotPresent) => Ok(()),
        Ok(s) => EntryPoint::from_str(&s).expect("unknown entrypoint").run(),
    }
}<|MERGE_RESOLUTION|>--- conflicted
+++ resolved
@@ -1,109 +1,20 @@
-<<<<<<< HEAD
-use color_eyre::eyre::{ContextCompat, Result};
+use color_eyre::Result;
 use derive_more::Display;
-use key_material::KeyMaterial;
-use modem_manager::ModemManager;
-use network_manager::NetworkManager;
-use orb_info::orb_os_release::OrbOsRelease;
-use service::ConndService;
-use statsd::StatsdClient;
-use std::time::Duration;
-use std::{path::Path, sync::Arc};
-use tokio::{
-    fs::{self},
-    task::JoinHandle,
-};
-use tokio::{task, time};
-use tracing::error;
-use tracing::info;
-=======
-use color_eyre::{
-    eyre::{self, Context, OptionExt},
-    Result,
-};
-use derive_more::Display;
-use num_derive::{FromPrimitive, ToPrimitive};
-use num_traits::FromPrimitive as _;
-use orb_secure_storage_ca::in_memory::InMemoryBackend;
-use std::env::VarError;
 use std::path::Path;
-use std::str::FromStr;
 use tokio::{fs, task::JoinHandle};
->>>>>>> 3b4fb45e
 
-pub mod key_material;
-pub mod main_daemon;
+pub mod connectivity_daemon;
 pub mod modem_manager;
 pub mod network_manager;
 pub mod profile_store;
+pub mod secure_storage;
 pub mod service;
 pub mod statsd;
 pub mod telemetry;
 pub mod wpa_ctrl;
 
-<<<<<<< HEAD
 mod utils;
 
-#[bon::builder(finish_fn = run)]
-pub async fn program(
-    sysfs: impl AsRef<Path>,
-    usr_persistent: impl AsRef<Path>,
-    network_manager: NetworkManager,
-    session_bus: zbus::Connection,
-    os_release: OrbOsRelease,
-    statsd_client: impl StatsdClient,
-    modem_manager: impl ModemManager,
-    connect_timeout: Duration,
-    key_material: impl KeyMaterial,
-) -> Result<Tasks> {
-    let sysfs = sysfs.as_ref().to_path_buf();
-    let modem_manager: Arc<dyn ModemManager> = Arc::new(modem_manager);
-
-    let cap = OrbCapabilities::from_sysfs(&sysfs).await;
-
-    info!(
-        "connd starting on Orb {} {} with capabilities: {}",
-        os_release.orb_os_platform_type, os_release.release_type, cap
-    );
-
-    let connd = ConndService::new(
-        session_bus.clone(),
-        network_manager.clone(),
-        os_release.release_type,
-        cap,
-        connect_timeout,
-        usr_persistent,
-        key_material,
-    )
-    .await?;
-
-    let mut tasks = vec![connd.spawn()];
-
-    if let OrbCapabilities::CellularAndWifi = cap {
-        setup_modem_bands_and_modes(&modem_manager);
-    }
-
-    tasks.extend(
-        telemetry::spawn(
-            network_manager,
-            session_bus,
-            modem_manager,
-            statsd_client,
-            sysfs,
-            cap,
-        )
-        .await?,
-    );
-
-    Ok(tasks)
-}
-
-=======
-mod profile_store;
-mod secure_storage;
-mod utils;
-
->>>>>>> 3b4fb45e
 pub(crate) type Tasks = Vec<JoinHandle<Result<()>>>;
 
 #[derive(Display, Debug, PartialEq, Copy, Clone)]
@@ -121,49 +32,4 @@
             OrbCapabilities::WifiOnly
         }
     }
-}
-
-pub const ENV_FORK_MARKER: &str = "ORB_CONND_FORK_MARKER";
-
-// TODO: Instead of toplevel enum, use inventory crate to register entry points and an
-// init() hook at entry point of program.
-/// The complete set of worker entrypoints that could be executed instead of the regular `main`.
-#[derive(Debug, FromPrimitive, ToPrimitive)]
-#[repr(u8)]
-pub enum EntryPoint {
-    SecureStorage = 1,
-}
-
-impl EntryPoint {
-    pub fn run(self) -> Result<()> {
-        let rt = tokio::runtime::Builder::new_current_thread().build()?;
-        // TODO(@vmenge): Have a way to control whether we use in-memory or actual
-        // optee via runtime configuration (for testing and portability)
-        let mut in_memory_ctx =
-            orb_secure_storage_ca::in_memory::InMemoryContext::default();
-        rt.block_on(match self {
-            EntryPoint::SecureStorage => {
-                crate::secure_storage::subprocess::entry::<InMemoryBackend>(
-                    tokio::io::join(tokio::io::stdin(), tokio::io::stdout()),
-                    &mut in_memory_ctx,
-                )
-            }
-        })
-    }
-}
-
-impl FromStr for EntryPoint {
-    type Err = eyre::Report;
-
-    fn from_str(s: &str) -> Result<Self, Self::Err> {
-        Self::from_u8(u8::from_str(s).wrap_err("not a u8")?).ok_or_eyre("unknown id")
-    }
-}
-
-pub fn maybe_fork() -> Result<()> {
-    match std::env::var(ENV_FORK_MARKER) {
-        Err(VarError::NotUnicode(_)) => panic!("expected unicode env var value"),
-        Err(VarError::NotPresent) => Ok(()),
-        Ok(s) => EntryPoint::from_str(&s).expect("unknown entrypoint").run(),
-    }
 }