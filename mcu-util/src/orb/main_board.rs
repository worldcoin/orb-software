--- conflicted
+++ resolved
@@ -78,7 +78,27 @@
         MainBoardBuilder::new()
     }
 
-<<<<<<< HEAD
+    /// Send a message to the security board with preferred interface
+    pub async fn send(&mut self, payload: McuPayload) -> Result<CommonAckError> {
+        if matches!(payload, McuPayload::ToMain(_)) {
+            tracing::trace!(
+                "sending to main mcu over {}: {:?}",
+                if self.canfd { "can-fd" } else { "iso-tp" },
+                payload
+            );
+            if self.canfd {
+                self.canfd_iface.send(payload).await
+            } else {
+                self.isotp_iface.send(payload).await
+            }
+        } else {
+            Err(eyre!(
+                "Message not targeted to security board: {:?}",
+                payload
+            ))
+        }
+    }
+
     pub async fn gimbal_auto_home(&mut self) -> Result<()> {
         match self
             .isotp_iface
@@ -128,26 +148,6 @@
                 Ok(())
             }
             ack_err => Err(eyre!("Gimbal set position failed: ack error: {ack_err}")),
-=======
-    /// Send a message to the security board with preferred interface
-    pub async fn send(&mut self, payload: McuPayload) -> Result<CommonAckError> {
-        if matches!(payload, McuPayload::ToMain(_)) {
-            tracing::trace!(
-                "sending to main mcu over {}: {:?}",
-                if self.canfd { "can-fd" } else { "iso-tp" },
-                payload
-            );
-            if self.canfd {
-                self.canfd_iface.send(payload).await
-            } else {
-                self.isotp_iface.send(payload).await
-            }
-        } else {
-            Err(eyre!(
-                "Message not targeted to security board: {:?}",
-                payload
-            ))
->>>>>>> a53f4cc2
         }
     }
 }
